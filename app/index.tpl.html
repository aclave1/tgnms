<!doctype html>
<html lang="en">
  <head>
    <meta charset="utf-8">
    <meta http-equiv="x-ua-compatible" content="ie=edge">
    <title>NMS</title>
    <meta name="description" content="just another react + webpack boilerplate">
    <meta name="viewport" content="width=device-width, initial-scale=1">
    <link rel="stylesheet" href="/static/css/metricsgraphics.css">
    <link rel="stylesheet" href="//cdnjs.cloudflare.com/ajax/libs/normalize/3.0.2/normalize.min.css">
    <link rel="stylesheet" href="//cdnjs.cloudflare.com/ajax/libs/leaflet/0.7.7/leaflet.css">
    <link rel="stylesheet" href="/static/css/bootstrap.min.css">
    <link rel="stylesheet" href="/static/css/react-bootstrap-table-all.min.css">
    <link rel="stylesheet" href="/static/css/react-split-pane.css">
    <link rel="stylesheet" href="/static/css/menu-pane.css">
    <link rel="stylesheet" href="/static/css/react-contextmenu.css">
    <link rel="stylesheet" href="/static/css/grid-layout.css">
    <link rel="stylesheet" href="/static/css/select.css">
    <link rel="stylesheet" href="/static/css/asyncbutton.css">
    <link rel="stylesheet" href="/static/css/numericInput.css">
<<<<<<< HEAD
    <script src="/static/js/jquery.min.js"></script>
    <script src="/static/js/bootstrap.min.js"></script>
=======
    <link rel="stylesheet" href="/static/css/nms.css">
    <script src="//code.jquery.com/jquery-1.12.0.min.js"></script>
    <script src="https://maxcdn.bootstrapcdn.com/bootstrap/3.3.6/js/bootstrap.min.js"></script>
>>>>>>> 536c03e6
    <style>
      .leaflet-container {
        width: 100%;
        height: 100%;
        margin: 0 auto;
      }
      .leaflet-popup-content {
        height: 300px;
        width: 300px;
      }
      .menu {
        width: 200px;
        min-width: 200px;
        position: fixed;
        bottom: 0;
        top: 0;
        left: 0;
      }
      .mg-container {
        border: 0;
      }
      .dashboard-grid {
        list-style-type:none;
      }

      table{
      }
      #events{
        border-collapse: separate;
        border-spacing: 15px 5px;
      }

    </style>
  </head>
  <body>
    <div id="root"></div>
  </body>
</html><|MERGE_RESOLUTION|>--- conflicted
+++ resolved
@@ -18,14 +18,9 @@
     <link rel="stylesheet" href="/static/css/select.css">
     <link rel="stylesheet" href="/static/css/asyncbutton.css">
     <link rel="stylesheet" href="/static/css/numericInput.css">
-<<<<<<< HEAD
+    <link rel="stylesheet" href="/static/css/nms.css">
     <script src="/static/js/jquery.min.js"></script>
     <script src="/static/js/bootstrap.min.js"></script>
-=======
-    <link rel="stylesheet" href="/static/css/nms.css">
-    <script src="//code.jquery.com/jquery-1.12.0.min.js"></script>
-    <script src="https://maxcdn.bootstrapcdn.com/bootstrap/3.3.6/js/bootstrap.min.js"></script>
->>>>>>> 536c03e6
     <style>
       .leaflet-container {
         width: 100%;
