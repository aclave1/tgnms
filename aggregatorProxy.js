const zmq = require('zmq');
// thrift serialization
const thrift = require('thrift');

var Aggregator_ttypes = require('./thrift/gen-nodejs/Aggregator_types');

var self = {
  getStatusDump: function (index, configs, statusDumps) {
    let config = configs[index];
    // guard against hanging
    var timeout = setTimeout(function(){
      statusDumps[index] = {};
      config.aggregator_online = false;
      dealer.close();
    }, 2000);

    let dealer = zmq.socket('dealer');
    dealer.identity = 'NMS_WEB_STATUS';
    dealer.setsockopt(zmq.ZMQ_IPV4ONLY, 0);
    dealer.setsockopt(zmq.ZMQ_LINGER, 0);
    dealer.connect('tcp://[' + config.aggregator_ip +']:18100');
    dealer.on('message', function (receiver, senderApp, msg) {
      clearTimeout(timeout);
      // Deserialize Message to get mType
      var tTransport = new thrift.TFramedTransport(msg);
      var tProtocol = new thrift.TCompactProtocol(tTransport);
      var receivedMessage = new Aggregator_ttypes.AggrMessage();
      receivedMessage.read(tProtocol);

<<<<<<< HEAD
      tTransport = new thrift.TFramedTransport(Buffer.from(receivedMessage.value, 'ASCII'));
=======

      // Deserialize body
      tTransport = new thrift.TFramedTransport(
        Buffer.from(receivedMessage.value, 'ASCII'));
>>>>>>> 9be93b93
      tProtocol = new thrift.TCompactProtocol(tTransport);
      var statusDump = new Aggregator_ttypes.AggrStatusDump();
      statusDump.read(tProtocol);
      statusDumps[index] = statusDump;
      config.aggregator_online = true;
      dealer.close();
    });

    dealer.on('error', function(err) {
      clearTimeout(timeout);
      console.error(err);
      dealer.close();
    });

    var transport = new thrift.TFramedTransport(null, function(byteArray) {
      // Flush puts a 4-byte header, which needs to be parsed/sliced.
       byteArray = byteArray.slice(4);
       dealer.send("", zmq.ZMQ_SNDMORE);
       dealer.send("aggr-app-STATUS_APP", zmq.ZMQ_SNDMORE);
       dealer.send("NMS_WEB_STATUS", zmq.ZMQ_SNDMORE);
       dealer.send(byteArray);
    });

    var tProtocol = new thrift.TCompactProtocol(transport);
    var statusDumpMessage = new Aggregator_ttypes.AggrMessage();
    statusDumpMessage.mType = Aggregator_ttypes.AggrMessageType.GET_STATUS_DUMP;
    statusDumpMessage.value = '\0';
    statusDumpMessage.write(tProtocol);
    transport.flush();
  },


  getAlertsConfig: function (configs, req, res, next) {
    let topologyName = req.params[0];
    let config = {};
    let alertsConfig = {};

    for (var i = 0, len = configs.length; i < len; i++) {
      if(topologyName == configs[i].name) {
        config = configs[i];
        break;
      }
    }

    // guard against hanging
    var timeout = setTimeout(function(){
      alertsConfig = {};
      config.aggregator_online = false;
      dealer.close();
      res.status(404).end("No such topology\n");
    }, 2000);

    let dealer = zmq.socket('dealer');
    dealer.identity = 'NMS_WEB_ALERTS';
    dealer.setsockopt(zmq.ZMQ_IPV4ONLY, 0);
    dealer.setsockopt(zmq.ZMQ_LINGER, 0);
    dealer.connect('tcp://[' + config.aggregator_ip +']:18100');
    dealer.on('message', function (receiver, senderApp, msg) {
      clearTimeout(timeout);
      // Deserialize Message to get mType
      var tTransport = new thrift.TFramedTransport(msg);
      var tProtocol = new thrift.TCompactProtocol(tTransport);
      var receivedMessage = new Aggregator_ttypes.AggrMessage();
      receivedMessage.read(tProtocol);

      tTransport = new thrift.TFramedTransport(Buffer.from(receivedMessage.value, 'ASCII'));
      tProtocol = new thrift.TCompactProtocol(tTransport);
      var alertsConfList = new Aggregator_ttypes.AggrAlertConfList();
      alertsConfList.read(tProtocol);
      alertsConfig = alertsConfList;
      config.aggregator_online = true;
      dealer.close();
      res.json(alertsConfig);
    });

    dealer.on('error', function(err) {
      clearTimeout(timeout);
      console.error(err);
      dealer.close();
      res.status(404).end("No such topology\n");
    });

    var transport = new thrift.TFramedTransport(null, function(byteArray) {
      // Flush puts a 4-byte header, which needs to be parsed/sliced.
       byteArray = byteArray.slice(4);
       dealer.send("", zmq.ZMQ_SNDMORE);
       dealer.send("aggr-app-STATS_APP", zmq.ZMQ_SNDMORE);
       dealer.send("NMS_WEB_ALERTS", zmq.ZMQ_SNDMORE);
       dealer.send(byteArray);
    });

    var tProtocol = new thrift.TCompactProtocol(transport);
    var getAlertsConfigMessage = new Aggregator_ttypes.AggrMessage();
    getAlertsConfigMessage.mType = Aggregator_ttypes.AggrMessageType.GET_ALERTS_CONFIG;
    getAlertsConfigMessage.value = '\0';
    getAlertsConfigMessage.write(tProtocol);
    transport.flush();
  },

  setAlertsConfig: function (configs, req, res, next) {
    let topologyName = req.params[0];
    let alertsConfigRows = JSON.parse(req.params[1]);
    let config = {};

    for (var i = 0, len = configs.length; i < len; i++) {
      if(topologyName == configs[i].name) {
        config = configs[i];
        break;
      }
    }

    // guard against hanging
    var timeout = setTimeout(function(){
      config.aggregator_online = false;
      dealer.close();
      res.status(404).end("No such topology\n");
    }, 2000);

    let dealer = zmq.socket('dealer');
    dealer.identity = 'NMS_WEB_ALERTS';
    dealer.setsockopt(zmq.ZMQ_IPV4ONLY, 0);
    dealer.setsockopt(zmq.ZMQ_LINGER, 0);
    dealer.connect('tcp://[' + config.aggregator_ip +']:18100');
    dealer.on('message', function (receiver, senderApp, msg) {
      clearTimeout(timeout);
      // Deserialize Message to get mType
      var tTransport = new thrift.TFramedTransport(msg);
      var tProtocol = new thrift.TCompactProtocol(tTransport);
      var receivedMessage = new Aggregator_ttypes.AggrMessage();
      receivedMessage.read(tProtocol);

      tTransport = new thrift.TFramedTransport(Buffer.from(receivedMessage.value, 'ASCII'));
      tProtocol = new thrift.TCompactProtocol(tTransport);
      var ackMsg = new Aggregator_ttypes.AggrAck();
      ackMsg.read(tProtocol);
      config.aggregator_online = true;
      dealer.close();
      res.json(ackMsg);
    });

    dealer.on('error', function(err) {
      clearTimeout(timeout);
      console.error(err);
      dealer.close();
      res.status(404).end("No such topology\n");
    });

    var transport2 = new thrift.TFramedTransport(null, function(byteArray) {
      // Flush puts a 4-byte header, which needs to be parsed/sliced.
       byteArray = byteArray.slice(4);
       dealer.send("", zmq.ZMQ_SNDMORE);
       dealer.send("aggr-app-STATS_APP", zmq.ZMQ_SNDMORE);
       dealer.send("NMS_WEB_ALERTS", zmq.ZMQ_SNDMORE);
       dealer.send(byteArray);
    });

    var transport1 = new thrift.TFramedTransport(null, function(byteArray) {
      // Flush puts a 4-byte header, which needs to be parsed/sliced.
       byteArray = byteArray.slice(4);

       var tProtocol = new thrift.TCompactProtocol(transport2);
       var setAlertsConfigMessage = new Aggregator_ttypes.AggrMessage();
       setAlertsConfigMessage.mType = Aggregator_ttypes.AggrMessageType.SET_ALERTS_CONFIG;
       setAlertsConfigMessage.value = byteArray;
       setAlertsConfigMessage.write(tProtocol);
       transport2.flush();
    });

    var tProtocol = new thrift.TCompactProtocol(transport1);
    var aggrAlertConfList = new Aggregator_ttypes.AggrAlertConfList();

    aggrAlertConfList.alerts = [];

    Object(alertsConfigRows).forEach(function(row) {
      var alert = new Aggregator_ttypes.AggrAlertConf();
      alert.id = row.id;
      alert.key = row.key;
      alert.threshold = row.threshold.value;
      switch (row.comp.item) {
        case "GT":
          alert.comp = Aggregator_ttypes.AggrAlertComparator.ALERT_GT;
          break;
        case "GTE":
          alert.comp = Aggregator_ttypes.AggrAlertComparator.ALERT_GTE;
          break;
        case "LT":
          alert.comp = Aggregator_ttypes.AggrAlertComparator.ALERT_LT;
          break;
        case "LTE":
          alert.comp = Aggregator_ttypes.AggrAlertComparator.ALERT_LTE;
          break;
      }
      switch (row.level.item) {
        case "Info":
          alert.level = Aggregator_ttypes.AggrAlertLevel.ALERT_INFO;
          break;
        case "Warning":
          alert.level = Aggregator_ttypes.AggrAlertLevel.ALERT_WARNING;
          break;
        case "Critical":
          alert.level = Aggregator_ttypes.AggrAlertLevel.ALERT_CRITICAL;
          break;
      }
      aggrAlertConfList.alerts.push(alert);
    });
    aggrAlertConfList.write(tProtocol);
    transport1.flush();
  }
}

module.exports = self;<|MERGE_RESOLUTION|>--- conflicted
+++ resolved
@@ -27,14 +27,9 @@
       var receivedMessage = new Aggregator_ttypes.AggrMessage();
       receivedMessage.read(tProtocol);
 
-<<<<<<< HEAD
-      tTransport = new thrift.TFramedTransport(Buffer.from(receivedMessage.value, 'ASCII'));
-=======
-
       // Deserialize body
       tTransport = new thrift.TFramedTransport(
-        Buffer.from(receivedMessage.value, 'ASCII'));
->>>>>>> 9be93b93
+          Buffer.from(receivedMessage.value, 'ASCII'));
       tProtocol = new thrift.TCompactProtocol(tTransport);
       var statusDump = new Aggregator_ttypes.AggrStatusDump();
       statusDump.read(tProtocol);
@@ -100,7 +95,8 @@
       var receivedMessage = new Aggregator_ttypes.AggrMessage();
       receivedMessage.read(tProtocol);
 
-      tTransport = new thrift.TFramedTransport(Buffer.from(receivedMessage.value, 'ASCII'));
+      tTransport = new thrift.TFramedTransport(
+          Buffer.from(receivedMessage.value, 'ASCII'));
       tProtocol = new thrift.TCompactProtocol(tTransport);
       var alertsConfList = new Aggregator_ttypes.AggrAlertConfList();
       alertsConfList.read(tProtocol);
@@ -166,7 +162,8 @@
       var receivedMessage = new Aggregator_ttypes.AggrMessage();
       receivedMessage.read(tProtocol);
 
-      tTransport = new thrift.TFramedTransport(Buffer.from(receivedMessage.value, 'ASCII'));
+      tTransport = new thrift.TFramedTransport(
+          Buffer.from(receivedMessage.value, 'ASCII'));
       tProtocol = new thrift.TCompactProtocol(tTransport);
       var ackMsg = new Aggregator_ttypes.AggrAck();
       ackMsg.read(tProtocol);
