--- conflicted
+++ resolved
@@ -298,7 +298,6 @@
         logging.info("Saving fig to " + save_fig_name)
         plt.close()
 
-<<<<<<< HEAD
     def test_link_uptime_pipeline(self):
         """ This is a simple offline visualization to plot the CDF
             of link uptime distribution of all links across the network.
@@ -323,8 +322,7 @@
 
         # Check that the figure is output
         self.assertTrue(os.path.isfile(save_fig_name))
-=======
->>>>>>> e509cdbd
+
 
 if __name__ == "__main__":
     logging.basicConfig(
