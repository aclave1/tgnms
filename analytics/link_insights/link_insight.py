--- conflicted
+++ resolved
@@ -616,8 +616,7 @@
 
             traffic_stats_returns.append([traffic_stats])
 
-<<<<<<< HEAD
-        return per_stats_returns
+        return traffic_stats_returns
 
     def compute_link_uptime(self, read_returns):
         """ Compute the link uptimes by using the "stapkt.linkavailable" counters.
@@ -627,12 +626,12 @@
             key of each read query/return should be of metric "stapkt.linkavailable".
 
             Return:
-            per_stats_returns: a 2-D list of stats. Each sub-list is of length 1
+            uptime_stats_returns: a 2-D list of stats. Each sub-list is of length 1
             and contain a dict which maps traffic insight key_names to computed values.
             Raise except on error.
         """
 
-        per_stats_returns = []
+        uptime_stats_returns = []
         for per_link_return in read_returns.queryReturnList:
             per_link_return = per_link_return.timeSeriesAndKeyList
             if len(per_link_return) != 1:
@@ -648,10 +647,7 @@
             link_uptime = sum(
                 window_end - window_start for window_start, window_end in valid_windows
             )
-            per_values = {"link_uptime": link_uptime}
-            per_stats_returns.append([per_values])
-
-        return per_stats_returns
-=======
-        return traffic_stats_returns
->>>>>>> e509cdbd
+            uptime_stats = {"link_uptime": link_uptime}
+            uptime_stats_returns.append([uptime_stats])
+
+        return uptime_stats_returns