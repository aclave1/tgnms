--- conflicted
+++ resolved
@@ -103,18 +103,8 @@
     return (
       <div className='rc-expandable-config-form'>
         <img src={expandMarker} className='config-expand-marker' onClick={this.toggleExpandConfig}/>
-<<<<<<< HEAD
         <label className='config-form-label' onClick={this.toggleExpandConfig}>{formLabel}{hasOverrideText}:</label>
         {expanded && configForm}
-=======
-        <label className='config-form-label' onClick={this.toggleExpandConfig}>{formLabel}:</label>
-        {expanded && <JSONConfigForm
-          configs={configs}
-          draftConfig={draftConfig}
-          newConfigFields={newConfigFields}
-          editPath={editPath}
-        />}
->>>>>>> fc54c130
       </div>
     );
   }
