--- conflicted
+++ resolved
@@ -4,12 +4,8 @@
 import ModalLinkAdd from './ModalLinkAdd.js';
 import ModalNodeAdd from './ModalNodeAdd.js';
 import ModalCSVUpload from './ModalCSVUpload.js';
-<<<<<<< HEAD
 import { Actions } from './constants/NetworkConstants.js';
-=======
 import ModalTopologyDiffer from './ModalTopologyDiffer.js';
-import { Actions } from './NetworkConstants.js';
->>>>>>> 3ae4176f
 import Dispatcher from './NetworkDispatcher.js';
 import swal from 'sweetalert';
 import 'sweetalert/dist/sweetalert.css';
@@ -55,7 +51,7 @@
       this.props.onClose();
     }.bind(this));
   }
-  
+
   render() {
     let hideParentModal = false;
     let visibleModal = {};
