import React from "react";
import { render } from "react-dom";
import moment from "moment";

import { Actions } from "../../constants/NetworkConstants.js";
import Dispatcher from "../../NetworkDispatcher.js";
import swal from "sweetalert";
import "sweetalert/dist/sweetalert.css";
import { Panel } from "react-bootstrap";

export default class DetailsNode extends React.Component {
  constructor(props) {
    super(props);
    this.selectSite = this.selectSite.bind(this);
    this.selectLink = this.selectLink.bind(this);
    this.state = {
      showActions: true
    }
  }

  statusColor(onlineStatus, trueText = "True", falseText = "False") {
    return (
      <span style={{ color: onlineStatus ? "forestgreen" : "firebrick" }}>
        {onlineStatus ? trueText : falseText}
      </span>
    );
  }

  selectSite(siteName) {
    Dispatcher.dispatch({
      actionType: Actions.TAB_SELECTED,
      tabName: "nodes"
    });
    setTimeout(
      function() {
        Dispatcher.dispatch({
          actionType: Actions.SITE_SELECTED,
          siteSelected: siteName
        });
      }.bind(this),
      1
    );
  }

  selectLink(linkName) {
    let link = this.props.links[linkName];
    Dispatcher.dispatch({
      actionType: Actions.TAB_SELECTED,
      tabName: "links"
    });
    setTimeout(
      function() {
        Dispatcher.dispatch({
          actionType: Actions.LINK_SELECTED,
          link: link,
          source: "map"
        });
      }.bind(this),
      1
    );
  }

  changeToConfigView = node => {
    Dispatcher.dispatch({
      actionType: Actions.VIEW_SELECTED,
      viewName: "config",
      context: {
        node
      }
    });
    // dispatch an action here, that would be good
  };

  connectToTerminal(ipv6) {
    if (ipv6 != "Not Available") {
      let myRequest = new Request("/xterm/" + ipv6, {
        credentials: "same-origin"
      });
      window.open(myRequest.url, "_blank");
      window.focus();
    }
  }

  rebootNode(force) {
    let forceReboot = force ? "force" : "no_force";
    swal(
      {
        title: "Are you sure?",
        text: "This action will REBOOT the node!",
        type: "warning",
        showCancelButton: true,
        confirmButtonColor: "#DD6B55",
        confirmButtonText: "Yes, reboot it!",
        closeOnConfirm: false
      },
      function() {
        let promis = new Promise((resolve, reject) => {
          let exec = new Request(
            "/controller/rebootNode/" +
              this.props.topologyName +
              "/" +
              this.props.node.name +
              "/" +
              forceReboot,
            { credentials: "same-origin" }
          );
          fetch(exec).then(
            function(response) {
              if (response.status == 200) {
                swal(
                  {
                    title: "Reboot Request Successful!",
                    text: "Response: " + response.statusText,
                    type: "success"
                  },
                  function() {
                    resolve();
                  }.bind(this)
                );
              } else {
                swal(
                  {
                    title: "Failed!",
                    text: "Node reboot failed\nReason: " + response.statusText,
                    type: "error"
                  },
                  function() {
                    resolve();
                  }.bind(this)
                );
              }
            }.bind(this)
          );
        });
      }.bind(this)
    );
  }

  deleteNode(force) {
    let forceDelete = force ? "force" : "no_force";
    swal(
      {
        title: "Are you sure?",
        text: "You will not be able to recover this Node!",
        type: "warning",
        showCancelButton: true,
        confirmButtonColor: "#DD6B55",
        confirmButtonText: "Yes, delete it!",
        closeOnConfirm: false
      },
      function() {
        let promis = new Promise((resolve, reject) => {
          let exec = new Request(
            "/controller/delNode/" +
              this.props.topologyName +
              "/" +
              this.props.node.name +
              "/" +
              forceDelete,
            { credentials: "same-origin" }
          );
          fetch(exec).then(
            function(response) {
              if (response.status == 200) {
                swal(
                  {
                    title: "Node Deleted!",
                    text: "Response: " + response.statusText,
                    type: "success"
                  },
                  function() {
                    Dispatcher.dispatch({
                      actionType: Actions.CLEAR_NODE_LINK_SELECTED
                    });
                    resolve();
                  }.bind(this)
                );
              } else {
                swal(
                  {
                    title: "Failed!",
                    text:
                      "Node deletion failed\nReason: " + response.statusText,
                    type: "error"
                  },
                  function() {
                    resolve();
                  }.bind(this)
                );
              }
            }.bind(this)
          );
        });
      }.bind(this)
    );
  }

  renameNode() {
    swal(
      {
        title: "Rename node",
        text: "New node name",
        type: "input",
        showCancelButton: true,
        closeOnConfirm: false,
        animation: "slide-from-top",
        inputPlaceholder: "Node Name"
      },
      function(inputValue) {
        if (inputValue === false) return false;

        if (inputValue === "") {
          swal.showInputError("Name can't be empty");
          return false;
        }

        let promise = new Promise((resolve, reject) => {
          let exec = new Request(
            "/controller/renameNode/" +
              this.props.topologyName +
              "/" +
              this.props.node.name +
              "/" +
              inputValue,
            { credentials: "same-origin" }
          );
          fetch(exec).then(
            function(response) {
              if (response.status == 200) {
                swal(
                  {
                    title: "Node renamed",
                    text: "Response: " + response.statusText,
                    type: "success"
                  },
                  function() {
                    resolve();
                  }.bind(this)
                );
              } else {
                swal(
                  {
                    title: "Failed!",
                    text:
                      "Renaming node failed.\nReason: " + response.statusText,
                    type: "error"
                  },
                  function() {
                    resolve();
                  }.bind(this)
                );
              }
            }.bind(this)
          );
        });
      }.bind(this)
    );
  }

  setMacAddr(force) {
    let forceSet = force ? "force" : "no_force";
    swal(
      {
        title: "Set MAC Address!",
        text: "New MAC address:",
        type: "input",
        showCancelButton: true,
        closeOnConfirm: false,
        animation: "slide-from-top",
        inputPlaceholder: "MAC Address"
      },
      function(inputValue) {
        if (inputValue === false) return false;

        if (inputValue === "") {
          swal.showInputError("You need to write something!");
          return false;
        }

        let promis = new Promise((resolve, reject) => {
          let exec = new Request(
            "/controller/setMac/" +
              this.props.topologyName +
              "/" +
              this.props.node.name +
              "/" +
              inputValue +
              "/" +
              forceSet,
            { credentials: "same-origin" }
          );
          fetch(exec).then(
            function(response) {
              if (response.status == 200) {
                swal(
                  {
                    title: "Mac address set successfully!",
                    text: "Response: " + response.statusText,
                    type: "success"
                  },
                  function() {
                    resolve();
                  }.bind(this)
                );
              } else {
                swal(
                  {
                    title: "Failed!",
                    text: "Setting MAC failed\nReason: " + response.statusText,
                    type: "error"
                  },
                  function() {
                    resolve();
                  }.bind(this)
                );
              }
            }.bind(this)
          );
        });
      }.bind(this)
    );
  }

  onHeadingClick(showTable) {
    let show = this.state[showTable]
    this.setState({[showTable]: !show});
  }

  render() {
    if (!this.props.node || !this.props.node.name) {
      return <div />;
    }

    let linksList = [];
    Object.keys(this.props.links).map(linkName => {
      let link = this.props.links[linkName];
      if (
        link.link_type == 1 &&
        (this.props.node.name == link.a_node_name ||
          this.props.node.name == link.z_node_name)
      ) {
        linksList.push(link);
      }
    });

    let linksRows = [];
    let index = 0;
    linksList.forEach(link => {
      if (index == 0) {
        linksRows.push(
          <tr key={link.name}>
            <td rowSpan={linksList.length} width="100px">
              Links
            </td>
            <td>
              <span
                className="details-link"
                onClick={() => {
                  this.selectLink(link.name);
                }}
              >
                {this.statusColor(link.is_alive, link.name, link.name)}
              </span>
            </td>
          </tr>
        );
      } else {
        linksRows.push(
          <tr key={link.name}>
            <td>
              <span
                className="details-link"
                onClick={() => {
                  this.selectLink(link.name);
                }}
              >
                {this.statusColor(link.is_alive, link.name, link.name)}
              </span>
            </td>
          </tr>
        );
      }
      index++;
    });

    var ipv6 = this.props.node.status_dump
      ? this.props.node.status_dump.ipv6Address
      : "Not Available";
    let type = this.props.node.node_type == 2 ? "DN" : "CN";
    type += this.props.node.pop_node ? "-POP" : "";

    let elapsedTime = "N/A";
    if (this.props.node.status_dump) {
      let timeStampSec =
        Buffer
          .from(this.props.node.status_dump.timeStamp.buffer.data)
          .readUIntBE(0, 8);
      let timeStamp = new Date(timeStampSec * 1000);
      elapsedTime = moment().diff(timeStamp, 'seconds') + ' seconds ago';
    }

    return (
      <Panel
        bsStyle="primary"
        id="myModal"
        onMouseEnter={this.props.onEnter}
        onMouseLeave={this.props.onLeave}
      >
        <Panel.Heading>
          <span
            className="details-close"
            onClick={() => {
              this.props.onClose();
            }}
          >
            &times;
          </span>
          <Panel.Title componentClass="h3">
            {this.props.node.pending ? "(Pending) " : ""}Node Details
          </Panel.Title>
        </Panel.Heading>
        <Panel.Body
          className="details"
          style={{ maxHeight: this.props.maxHeight, width: "100%" }}
        >
          <h3 style={{ marginTop: "0px" }}>{this.props.node.name}</h3>
          <table className="details-table" style={{ width: "100%" }}>
            <tbody>
              <tr>
                <td width="100px">MAC</td>
                <td>{this.props.node.mac_addr}</td>
              </tr>
              <tr>
                <td width="100px">IPv6</td>
                <td>{ipv6}</td>
              </tr>
              <tr>
                <td width="100px">Type</td>
                <td>{type}</td>
              </tr>
              <tr>
                <td width="100px">Site</td>
                <td>
                  <span
                    className="details-link"
                    onClick={() => {
                      this.selectSite(this.props.node.site_name);
                    }}
                  >
                    {this.props.node.site_name}
                  </span>
                </td>
              </tr>
              {linksRows}
            </tbody>
          </table>
          <h4 onClick={() => {this.onHeadingClick("showActions")}}>Actions</h4>
          {this.state.showActions &&
            <table className="details-table" style={{ width: "100%" }}>
              <tbody>
                <tr>
                  <td colSpan="2">
                    <div>
                      <span
                        className="details-link"
                        onClick={() => {
                          this.setMacAddr(false);
                        }}
                      >
                        Set Mac Address
                      </span>
                      <span
                        className="details-link"
                        style={{ float: "right" }}
                        onClick={() => {
                          this.setMacAddr(true);
                        }}
                      >
                        (forced)
                      </span>
                    </div>
                    <div>
                      <span
                        className="details-link"
                        onClick={() => {
                          this.connectToTerminal(ipv6);
                        }}
                      >
                        Connect To Terminal
                      </span>
                    </div>
                    <div>
                      <span
                        className="details-link"
                        onClick={() => {
                          this.rebootNode(false);
                        }}
                      >
                        Reboot Node
                      </span>
                      <span
                        className="details-link"
                        style={{ float: "right" }}
                        onClick={() => {
                          this.rebootNode(true);
                        }}
                      >
                        (forced)
                      </span>
                    </div>
                    <div>
                      <span
                        className="details-link"
                        onClick={() => {
                          this.deleteNode(false);
                        }}
                      >
                        Delete Node
                      </span>
                      <span
                        className="details-link"
                        style={{ float: "right" }}
                        onClick={() => {
                          this.deleteNode(true);
                        }}
                      >
                        (forced)
                      </span>
                    </div>
                    <div>
                      <span
                        className="details-link"
                        onClick={this.renameNode.bind(this)}
                      >
                        Rename Node
                      </span>
                    </div>
                    <div>
                      <span
                        className="details-link"
                        onClick={() => this.changeToConfigView(this.props.node)}
                      >
                        Node Configuration
                      </span>
                    </div>
                  </td>
                </tr>
<<<<<<< HEAD
                {linksRows}
              <tr>
                <td width="100px">Last seen</td>
                <td>{elapsedTime}</td>
              </tr>
=======
>>>>>>> 1119460c
              </tbody>
            </table>
          }
        </Panel.Body>
      </Panel>
    );
  }
}<|MERGE_RESOLUTION|>--- conflicted
+++ resolved
@@ -452,6 +452,10 @@
                 </td>
               </tr>
               {linksRows}
+              <tr>
+                <td width="100px">Last seen</td>
+                <td>{elapsedTime}</td>
+              </tr>
             </tbody>
           </table>
           <h4 onClick={() => {this.onHeadingClick("showActions")}}>Actions</h4>
@@ -545,14 +549,6 @@
                     </div>
                   </td>
                 </tr>
-<<<<<<< HEAD
-                {linksRows}
-              <tr>
-                <td width="100px">Last seen</td>
-                <td>{elapsedTime}</td>
-              </tr>
-=======
->>>>>>> 1119460c
               </tbody>
             </table>
           }
